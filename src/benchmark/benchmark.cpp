/**
* Runtime benchmarking
* (C) 2008-2009 Jack Lloyd
*
* Distributed under the terms of the Botan license
*/

#include <botan/benchmark.h>
#include <botan/buf_comp.h>
#include <botan/block_cipher.h>
#include <botan/stream_cipher.h>
#include <botan/hash.h>
#include <botan/mac.h>
#include <memory>
#include <vector>
#include <chrono>

#include <iostream>

namespace Botan {

namespace {

typedef std::chrono::high_resolution_clock benchmark_clock;

/**
* Benchmark BufferedComputation (hash or MAC)
*/
std::pair<u64bit, u64bit> bench_buf_comp(BufferedComputation* buf_comp,
                                         u64bit nanoseconds_max,
                                         const byte buf[], u32bit buf_len)
   {
   u64bit reps = 0;
<<<<<<< HEAD
   u64bit nanoseconds_used = 0;
=======

   std::chrono::nanoseconds max_time(nanoseconds_max);
   std::chrono::nanoseconds time_used(0);

   auto start = benchmark_clock::now();
>>>>>>> 1d595f89

   while(time_used < max_time)
      {
      const u64bit start = get_nanoseconds_clock();
      buf_comp->update(buf, buf_len);
      nanoseconds_used += get_nanoseconds_clock() - start;

      ++reps;
<<<<<<< HEAD
=======
      time_used = benchmark_clock::now() - start;
>>>>>>> 1d595f89
      }

   u64bit ns_taken =
      std::chrono::duration_cast<std::chrono::nanoseconds>(time_used).count();

   return std::make_pair(reps * buf_len, ns_taken);
   }

/**
* Benchmark block cipher
*/
std::pair<u64bit, u64bit>
bench_block_cipher(BlockCipher* block_cipher,
                   u64bit nanoseconds_max,
                   byte buf[], u32bit buf_len)
   {
   const u32bit in_blocks = buf_len / block_cipher->BLOCK_SIZE;

   u64bit reps = 0;
<<<<<<< HEAD
   u64bit nanoseconds_used = 0;
=======

   std::chrono::nanoseconds max_time(nanoseconds_max);
   std::chrono::nanoseconds time_used(0);

   auto start = benchmark_clock::now();
>>>>>>> 1d595f89

   block_cipher->set_key(buf, block_cipher->MAXIMUM_KEYLENGTH);

   while(time_used < max_time)
      {
      const u64bit start = get_nanoseconds_clock();
      block_cipher->encrypt_n(buf, buf, in_blocks);
<<<<<<< HEAD
      nanoseconds_used += get_nanoseconds_clock() - start;

      ++reps;
=======
      ++reps;
      time_used = benchmark_clock::now() - start;
>>>>>>> 1d595f89
      }

   u64bit ns_taken =
      std::chrono::duration_cast<std::chrono::nanoseconds>(time_used).count();

   return std::make_pair(reps * in_blocks * block_cipher->BLOCK_SIZE,
                         ns_taken);
   }

/**
* Benchmark stream
*/
std::pair<u64bit, u64bit>
bench_stream_cipher(StreamCipher* stream_cipher,
                    u64bit nanoseconds_max,
                    byte buf[], u32bit buf_len)
   {
   u64bit reps = 0;
<<<<<<< HEAD
   u64bit nanoseconds_used = 0;
=======
>>>>>>> 1d595f89

   stream_cipher->set_key(buf, stream_cipher->MAXIMUM_KEYLENGTH);

   std::chrono::nanoseconds max_time(nanoseconds_max);
   std::chrono::nanoseconds time_used(0);

   auto start = benchmark_clock::now();

   while(time_used < max_time)
      {
      const u64bit start = get_nanoseconds_clock();
      stream_cipher->cipher1(buf, buf_len);
      nanoseconds_used += get_nanoseconds_clock() - start;

      ++reps;
<<<<<<< HEAD
=======
      time_used = benchmark_clock::now() - start;
>>>>>>> 1d595f89
      }

   u64bit ns_taken =
      std::chrono::duration_cast<std::chrono::nanoseconds>(time_used).count();

   return std::make_pair(reps * buf_len, ns_taken);
   }

/**
* Benchmark hash
*/
std::pair<u64bit, u64bit>
bench_hash(HashFunction* hash,
           u64bit nanoseconds_max,
           const byte buf[], u32bit buf_len)
   {
   return bench_buf_comp(hash, nanoseconds_max, buf, buf_len);
   }

/**
* Benchmark MAC
*/
std::pair<u64bit, u64bit>
bench_mac(MessageAuthenticationCode* mac,
          u64bit nanoseconds_max,
          const byte buf[], u32bit buf_len)
   {
   mac->set_key(buf, mac->MAXIMUM_KEYLENGTH);
   return bench_buf_comp(mac, nanoseconds_max, buf, buf_len);
   }

}

std::map<std::string, double>
algorithm_benchmark(const std::string& name,
                    u32bit milliseconds,
                    RandomNumberGenerator& rng,
                    Algorithm_Factory& af)
   {
   std::vector<std::string> providers = af.providers_of(name);
   std::map<std::string, double> all_results;

   if(providers.empty()) // no providers, nothing to do
      return all_results;

   const u64bit ns_per_provider =
      ((u64bit)milliseconds * 1000 * 1000) / providers.size();

   std::vector<byte> buf(16 * 1024);
   rng.randomize(&buf[0], buf.size());

   for(u32bit i = 0; i != providers.size(); ++i)
      {
      const std::string provider = providers[i];

      std::pair<u64bit, u64bit> results(0, 0);

      if(const BlockCipher* proto =
            af.prototype_block_cipher(name, provider))
         {
         std::auto_ptr<BlockCipher> block_cipher(proto->clone());
         results = bench_block_cipher(block_cipher.get(),
                                      ns_per_provider,
                                      &buf[0], buf.size());
         }
      else if(const StreamCipher* proto =
                 af.prototype_stream_cipher(name, provider))
         {
         std::auto_ptr<StreamCipher> stream_cipher(proto->clone());
         results = bench_stream_cipher(stream_cipher.get(),
                                       ns_per_provider,
                                       &buf[0], buf.size());
         }
      else if(const HashFunction* proto =
                 af.prototype_hash_function(name, provider))
         {
         std::auto_ptr<HashFunction> hash(proto->clone());
         results = bench_hash(hash.get(), ns_per_provider,
                              &buf[0], buf.size());
         }
      else if(const MessageAuthenticationCode* proto =
                 af.prototype_mac(name, provider))
         {
         std::auto_ptr<MessageAuthenticationCode> mac(proto->clone());
         results = bench_mac(mac.get(), ns_per_provider,
                             &buf[0], buf.size());
         }

      if(results.first && results.second)
         {
         /* 953.67 == 1000 * 1000 * 1000 / 1024 / 1024 - the conversion
            factor from bytes per nanosecond to mebibytes per second.
         */
         double speed = (953.67 * results.first) / results.second;
         all_results[provider] = speed;
         }
      }

   return all_results;
   }

}<|MERGE_RESOLUTION|>--- conflicted
+++ resolved
@@ -15,8 +15,6 @@
 #include <vector>
 #include <chrono>
 
-#include <iostream>
-
 namespace Botan {
 
 namespace {
@@ -31,27 +29,17 @@
                                          const byte buf[], u32bit buf_len)
    {
    u64bit reps = 0;
-<<<<<<< HEAD
-   u64bit nanoseconds_used = 0;
-=======
 
    std::chrono::nanoseconds max_time(nanoseconds_max);
    std::chrono::nanoseconds time_used(0);
 
-   auto start = benchmark_clock::now();
->>>>>>> 1d595f89
-
    while(time_used < max_time)
       {
-      const u64bit start = get_nanoseconds_clock();
+      auto start = benchmark_clock::now();
       buf_comp->update(buf, buf_len);
-      nanoseconds_used += get_nanoseconds_clock() - start;
+      time_used += benchmark_clock::now() - start;
 
       ++reps;
-<<<<<<< HEAD
-=======
-      time_used = benchmark_clock::now() - start;
->>>>>>> 1d595f89
       }
 
    u64bit ns_taken =
@@ -71,30 +59,19 @@
    const u32bit in_blocks = buf_len / block_cipher->BLOCK_SIZE;
 
    u64bit reps = 0;
-<<<<<<< HEAD
-   u64bit nanoseconds_used = 0;
-=======
 
    std::chrono::nanoseconds max_time(nanoseconds_max);
    std::chrono::nanoseconds time_used(0);
 
-   auto start = benchmark_clock::now();
->>>>>>> 1d595f89
-
    block_cipher->set_key(buf, block_cipher->MAXIMUM_KEYLENGTH);
 
    while(time_used < max_time)
       {
-      const u64bit start = get_nanoseconds_clock();
+      auto start = benchmark_clock::now();
       block_cipher->encrypt_n(buf, buf, in_blocks);
-<<<<<<< HEAD
-      nanoseconds_used += get_nanoseconds_clock() - start;
+      time_used += benchmark_clock::now() - start;
 
       ++reps;
-=======
-      ++reps;
-      time_used = benchmark_clock::now() - start;
->>>>>>> 1d595f89
       }
 
    u64bit ns_taken =
@@ -113,29 +90,19 @@
                     byte buf[], u32bit buf_len)
    {
    u64bit reps = 0;
-<<<<<<< HEAD
-   u64bit nanoseconds_used = 0;
-=======
->>>>>>> 1d595f89
 
    stream_cipher->set_key(buf, stream_cipher->MAXIMUM_KEYLENGTH);
 
    std::chrono::nanoseconds max_time(nanoseconds_max);
    std::chrono::nanoseconds time_used(0);
 
-   auto start = benchmark_clock::now();
-
    while(time_used < max_time)
       {
-      const u64bit start = get_nanoseconds_clock();
+      auto start = benchmark_clock::now();
       stream_cipher->cipher1(buf, buf_len);
-      nanoseconds_used += get_nanoseconds_clock() - start;
+      time_used += benchmark_clock::now() - start;
 
       ++reps;
-<<<<<<< HEAD
-=======
-      time_used = benchmark_clock::now() - start;
->>>>>>> 1d595f89
       }
 
    u64bit ns_taken =

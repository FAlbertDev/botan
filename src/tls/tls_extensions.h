/*
* TLS Extensions
* (C) 2011-2012 Jack Lloyd
*
* Released under the terms of the Botan license
*/

#ifndef BOTAN_TLS_EXTENSIONS_H__
#define BOTAN_TLS_EXTENSIONS_H__

#include <botan/secmem.h>
#include <botan/tls_magic.h>
#include <vector>
#include <string>
#include <map>

namespace Botan {

<<<<<<< HEAD
class TLS_Session;
=======
namespace TLS {

>>>>>>> 7371f7c5
class TLS_Data_Reader;

enum Handshake_Extension_Type {
   TLSEXT_SERVER_NAME_INDICATION = 0,
   TLSEXT_MAX_FRAGMENT_LENGTH    = 1,
   TLSEXT_CLIENT_CERT_URL        = 2,
   TLSEXT_TRUSTED_CA_KEYS        = 3,
   TLSEXT_TRUNCATED_HMAC         = 4,

   TLSEXT_CERTIFICATE_TYPES      = 9,
   TLSEXT_USABLE_ELLIPTIC_CURVES = 10,
   TLSEXT_EC_POINT_FORMATS       = 11,
   TLSEXT_SRP_IDENTIFIER         = 12,
   TLSEXT_SIGNATURE_ALGORITHMS   = 13,

   TLSEXT_SESSION_TICKET         = 35,

   TLSEXT_NEXT_PROTOCOL          = 13172,

   TLSEXT_SAFE_RENEGOTIATION     = 65281,
};

/**
* Base class representing a TLS extension of some kind
*/
class Extension
   {
   public:
      virtual Handshake_Extension_Type type() const = 0;

      virtual MemoryVector<byte> serialize() const = 0;

      virtual bool empty() const = 0;

      virtual ~Extension() {}
   };

/**
* Server Name Indicator extension (RFC 3546)
*/
class Server_Name_Indicator : public Extension
   {
   public:
      static Handshake_Extension_Type static_type()
         { return TLSEXT_SERVER_NAME_INDICATION; }

      Handshake_Extension_Type type() const { return static_type(); }

      Server_Name_Indicator(const std::string& host_name) :
         sni_host_name(host_name) {}

      Server_Name_Indicator(TLS_Data_Reader& reader,
                            u16bit extension_size);

      std::string host_name() const { return sni_host_name; }

      MemoryVector<byte> serialize() const;

      bool empty() const { return sni_host_name == ""; }
   private:
      std::string sni_host_name;
   };

/**
* SRP identifier extension (RFC 5054)
*/
class SRP_Identifier : public Extension
   {
   public:
      static Handshake_Extension_Type static_type()
         { return TLSEXT_SRP_IDENTIFIER; }

      Handshake_Extension_Type type() const { return static_type(); }

      SRP_Identifier(const std::string& identifier) :
         srp_identifier(identifier) {}

      SRP_Identifier(TLS_Data_Reader& reader,
                     u16bit extension_size);

      std::string identifier() const { return srp_identifier; }

      MemoryVector<byte> serialize() const;

      bool empty() const { return srp_identifier == ""; }
   private:
      std::string srp_identifier;
   };

/**
* Renegotiation Indication Extension (RFC 5746)
*/
class Renegotation_Extension : public Extension
   {
   public:
      static Handshake_Extension_Type static_type()
         { return TLSEXT_SAFE_RENEGOTIATION; }

      Handshake_Extension_Type type() const { return static_type(); }

      Renegotation_Extension() {}

      Renegotation_Extension(const MemoryRegion<byte>& bits) :
         reneg_data(bits) {}

      Renegotation_Extension(TLS_Data_Reader& reader,
                             u16bit extension_size);

      const MemoryVector<byte>& renegotiation_info() const
         { return reneg_data; }

      MemoryVector<byte> serialize() const;

      bool empty() const { return false; } // always send this
   private:
      MemoryVector<byte> reneg_data;
   };

/**
* Maximum Fragment Length Negotiation Extension (RFC 4366 sec 3.2)
*/
class Maximum_Fragment_Length : public Extension
   {
   public:
      static Handshake_Extension_Type static_type()
         { return TLSEXT_MAX_FRAGMENT_LENGTH; }

      Handshake_Extension_Type type() const { return static_type(); }

      bool empty() const { return val != 0; }

      size_t fragment_size() const;

      MemoryVector<byte> serialize() const
         {
         return MemoryVector<byte>(&val, 1);
         }

      /**
      * @param max_fragment specifies what maximum fragment size to
      *        advertise. Currently must be one of 512, 1024, 2048, or
      *        4096.
      */
      Maximum_Fragment_Length(size_t max_fragment);

      Maximum_Fragment_Length(TLS_Data_Reader& reader,
                              u16bit extension_size);

   private:
      byte val;
   };

/**
* Next Protocol Negotiation
* http://technotes.googlecode.com/git/nextprotoneg.html
*
* This implementation requires the semantics defined in the Google
* spec (implemented in Chromium); the internet draft leaves the format
* unspecified.
*/
class Next_Protocol_Notification : public Extension
   {
   public:
      static Handshake_Extension_Type static_type()
         { return TLSEXT_NEXT_PROTOCOL; }

      Handshake_Extension_Type type() const { return static_type(); }

      const std::vector<std::string>& protocols() const
         { return m_protocols; }

      /**
      * Empty extension, used by client
      */
      Next_Protocol_Notification() {}

      /**
      * List of protocols, used by server
      */
      Next_Protocol_Notification(const std::vector<std::string>& protocols) :
         m_protocols(protocols) {}

      Next_Protocol_Notification(TLS_Data_Reader& reader,
                                 u16bit extension_size);

      MemoryVector<byte> serialize() const;

      bool empty() const { return false; }
   private:
      std::vector<std::string> m_protocols;
   };

class Session_Ticket : public TLS_Extension
   {
   public:
      TLS_Handshake_Extension_Type type() const
         { return TLSEXT_SESSION_TICKET; }

      const MemoryVector<byte>& contents() const { return m_contents; }

      /**
      * Create empty extension, used by both client and server
      */
      Session_Ticket() {}

      /**
      * Extension with ticket, used by client
      */
      Session_Ticket(const MemoryRegion<byte>& session_ticket) :
         m_contents(session_ticket) {}

      /**
      * Deserialize a session ticket
      */
      Session_Ticket(const TLS_Data_Reader& reader, u16bit extension_size);

      MemoryVector<byte> serialize() const { return m_contents; }

      bool empty() const { return false; }
   private:
      MemoryVector<byte> m_contents;
   };

/**
* Supported Elliptic Curves Extension (RFC 4492)
*/
class Supported_Elliptic_Curves : public Extension
   {
   public:
      static Handshake_Extension_Type static_type()
         { return TLSEXT_USABLE_ELLIPTIC_CURVES; }

      Handshake_Extension_Type type() const { return static_type(); }

      static std::string curve_id_to_name(u16bit id);
      static u16bit name_to_curve_id(const std::string& name);

      const std::vector<std::string>& curves() const { return m_curves; }

      MemoryVector<byte> serialize() const;

      Supported_Elliptic_Curves(const std::vector<std::string>& curves) :
         m_curves(curves) {}

      Supported_Elliptic_Curves(TLS_Data_Reader& reader,
                                u16bit extension_size);

      bool empty() const { return m_curves.empty(); }
   private:
      std::vector<std::string> m_curves;
   };

/**
* Signature Algorithms Extension for TLS 1.2 (RFC 5246)
*/
class Signature_Algorithms : public Extension
   {
   public:
      static Handshake_Extension_Type static_type()
         { return TLSEXT_SIGNATURE_ALGORITHMS; }

      Handshake_Extension_Type type() const { return static_type(); }

      static std::string hash_algo_name(byte code);
      static byte hash_algo_code(const std::string& name);

      static std::string sig_algo_name(byte code);
      static byte sig_algo_code(const std::string& name);

      std::vector<std::pair<std::string, std::string> >
         supported_signature_algorthms() const
         {
         return m_supported_algos;
         }

      MemoryVector<byte> serialize() const;

      bool empty() const { return false; }

      Signature_Algorithms(const std::vector<std::pair<std::string, std::string> >& algos) :
         m_supported_algos(algos) {}

      Signature_Algorithms(TLS_Data_Reader& reader,
                           u16bit extension_size);
   private:
      std::vector<std::pair<std::string, std::string> > m_supported_algos;
   };

/**
* Represents a block of extensions in a hello message
*/
class Extensions
   {
   public:
      template<typename T>
      T* get() const
         {
         Handshake_Extension_Type type = T::static_type();

         std::map<Handshake_Extension_Type, Extension*>::const_iterator i =
            extensions.find(type);

         if(i != extensions.end())
            return dynamic_cast<T*>(i->second);
         return 0;
         }

      void add(Extension* extn)
         {
         delete extensions[extn->type()]; // or hard error if already exists?
         extensions[extn->type()] = extn;
         }

      MemoryVector<byte> serialize() const;

      Extensions() {}

      Extensions(TLS_Data_Reader& reader); // deserialize

      ~Extensions();
   private:
      Extensions(const Extensions&) {}
      Extensions& operator=(const Extensions&) { return (*this); }

      std::map<Handshake_Extension_Type, Extension*> extensions;
   };

}

}

#endif<|MERGE_RESOLUTION|>--- conflicted
+++ resolved
@@ -16,12 +16,8 @@
 
 namespace Botan {
 
-<<<<<<< HEAD
-class TLS_Session;
-=======
 namespace TLS {
 
->>>>>>> 7371f7c5
 class TLS_Data_Reader;
 
 enum Handshake_Extension_Type {

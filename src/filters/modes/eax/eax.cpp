--- conflicted
+++ resolved
@@ -44,13 +44,8 @@
    cmac = new CMAC(cipher->clone());
    ctr = new CTR_BE(cipher); // takes ownership
 
-<<<<<<< HEAD
    if(tag_size % 8 != 0 || TAG_SIZE == 0 || TAG_SIZE > cmac->output_length())
-      throw Invalid_Argument(name() + ": Bad tag size " + to_string(tag_size));
-=======
-   if(tag_size % 8 != 0 || TAG_SIZE == 0 || TAG_SIZE > cmac->OUTPUT_LENGTH)
       throw Invalid_Argument(name() + ": Bad tag size " + std::to_string(tag_size));
->>>>>>> 5913bf42
    }
 
 /*

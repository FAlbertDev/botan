--- conflicted
+++ resolved
@@ -24,10 +24,6 @@
    #include <botan/system_rng.h>
 #endif
 
-#if defined(BOTAN_HAS_CHACHA_RNG)
-   #include <botan/chacha_rng.h>
-#endif
-
 #if defined(BOTAN_HAS_RDRAND_RNG)
    #include <botan/rdrand_rng.h>
    #include <botan/cpuid.h>
@@ -53,38 +49,6 @@
    public:
       std::vector<Test::Result> run() override
          {
-<<<<<<< HEAD
-         const std::vector<uint8_t> seed_input   = get_req_bin(vars, "EntropyInput");
-         const std::vector<uint8_t> reseed_input = get_req_bin(vars, "EntropyInputReseed");
-         const std::vector<uint8_t> expected     = get_req_bin(vars, "Out");
-
-         const std::vector<uint8_t> ad1 = get_opt_bin(vars, "AdditionalInput1");
-         const std::vector<uint8_t> ad2 = get_opt_bin(vars, "AdditionalInput2");
-
-         Test::Result result("HMAC_DRBG(" + algo + ")");
-
-         auto mac = Botan::MessageAuthenticationCode::create("HMAC(" + algo + ")");
-
-         if(!mac)
-            {
-            result.note_missing("HMAC(" + algo + ")");
-            return result;
-            }
-
-         std::unique_ptr<Botan::HMAC_DRBG> rng(new Botan::HMAC_DRBG(std::move(mac)));
-         rng->initialize_with(seed_input.data(), seed_input.size());
-
-         // now reseed
-         rng->add_entropy(reseed_input.data(), reseed_input.size());
-
-         std::vector<uint8_t> out(expected.size());
-         // first block is discarded
-         rng->randomize_with_input(out.data(), out.size(), ad1.data(), ad1.size());
-         rng->randomize_with_input(out.data(), out.size(), ad2.data(), ad2.size());
-
-         result.test_eq("rng", out, expected);
-         return result;
-=======
          std::vector<Test::Result> results;
          results.push_back(test_reseed_kat());
          results.push_back(test_reseed());
@@ -96,7 +60,6 @@
          results.push_back(test_randomize_with_ts_input());
          results.push_back(test_security_level());
          return results;
->>>>>>> 71d8bfac
          }
 
    protected:
@@ -635,52 +598,6 @@
 
 #endif
 
-
-<<<<<<< HEAD
-#if defined(BOTAN_HAS_CHACHA_RNG)
-
-class ChaCha_RNG_Tests : public Text_Based_Test
-   {
-   public:
-      ChaCha_RNG_Tests()
-         : Text_Based_Test("rng/chacha_rng.vec",
-                           "EntropyInput,EntropyInputReseed,Out",
-                           "AdditionalInput1,AdditionalInput2") {}
-
-      Test::Result run_one_test(const std::string& algo, const VarMap& vars) override
-         {
-         const std::vector<uint8_t> seed_input   = get_req_bin(vars, "EntropyInput");
-         const std::vector<uint8_t> reseed_input = get_req_bin(vars, "EntropyInputReseed");
-         const std::vector<uint8_t> expected     = get_req_bin(vars, "Out");
-
-         const std::vector<uint8_t> ad1 = get_opt_bin(vars, "AdditionalInput1");
-         const std::vector<uint8_t> ad2 = get_opt_bin(vars, "AdditionalInput2");
-
-         Test::Result result("ChaCha_RNG");
-
-         Botan::ChaCha_RNG rng;
-         rng.initialize_with(seed_input.data(), seed_input.size());
-
-         // now reseed
-         rng.add_entropy(reseed_input.data(), reseed_input.size());
-
-         std::vector<uint8_t> out(expected.size());
-         // first block is discarded
-         rng.randomize_with_input(out.data(), out.size(), ad1.data(), ad1.size());
-         rng.randomize_with_input(out.data(), out.size(), ad2.data(), ad2.size());
-
-         result.test_eq("rng", out, expected);
-         return result;
-         }
-
-   };
-
-BOTAN_REGISTER_TEST("chacha_rng", ChaCha_RNG_Tests);
-
-#endif
-
-=======
->>>>>>> 71d8bfac
 #if defined(BOTAN_HAS_AUTO_RNG)
 
 class AutoSeeded_RNG_Tests : public Test

/*
* Parser Functions
* (C) 1999-2007 Jack Lloyd
*
* Distributed under the terms of the Botan license
*/

#include <botan/parsing.h>
#include <botan/exceptn.h>
#include <botan/charset.h>
#include <botan/loadstor.h>

namespace Botan {

/*
* Convert a string into an integer
*/
u32bit to_u32bit(const std::string& number)
   {
   u32bit n = 0;

   for(auto i = number.begin(); i != number.end(); ++i)
      {
      const u32bit OVERFLOW_MARK = 0xFFFFFFFF / 10;

<<<<<<< HEAD
      if(*j == ' ')
         continue;

      byte digit = Charset::char2digit(*j);
=======
      byte digit = Charset::char2digit(*i);
>>>>>>> 1b0448fa

      if((n > OVERFLOW_MARK) || (n == OVERFLOW_MARK && digit > 5))
         throw Decoding_Error("to_u32bit: Integer overflow");
      n *= 10;
      n += digit;
      }
   return n;
   }

/*
* Convert an integer into a string
*/
std::string to_string(u64bit n, u32bit min_len)
   {
   std::string lenstr;
   if(n)
      {
      while(n > 0)
         {
         lenstr = Charset::digit2char(n % 10) + lenstr;
         n /= 10;
         }
      }
   else
      lenstr = "0";

   while(lenstr.size() < min_len)
      lenstr = "0" + lenstr;

   return lenstr;
   }

/*
* Convert a string into a time duration
*/
u32bit timespec_to_u32bit(const std::string& timespec)
   {
   if(timespec == "")
      return 0;

   const char suffix = timespec[timespec.size()-1];
   std::string value = timespec.substr(0, timespec.size()-1);

   u32bit scale = 1;

   if(Charset::is_digit(suffix))
      value += suffix;
   else if(suffix == 's')
      scale = 1;
   else if(suffix == 'm')
      scale = 60;
   else if(suffix == 'h')
      scale = 60 * 60;
   else if(suffix == 'd')
      scale = 24 * 60 * 60;
   else if(suffix == 'y')
      scale = 365 * 24 * 60 * 60;
   else
      throw Decoding_Error("timespec_to_u32bit: Bad input " + timespec);

   return scale * to_u32bit(value);
   }

/*
* Parse a SCAN-style algorithm name
*/
std::vector<std::string> parse_algorithm_name(const std::string& namex)
   {
   if(namex.find('(') == std::string::npos &&
      namex.find(')') == std::string::npos)
      return std::vector<std::string>(1, namex);

   std::string name = namex, substring;
   std::vector<std::string> elems;
   u32bit level = 0;

   elems.push_back(name.substr(0, name.find('(')));
   name = name.substr(name.find('('));

   for(auto i = name.begin(); i != name.end(); ++i)
      {
      char c = *i;

      if(c == '(')
         ++level;
      if(c == ')')
         {
         if(level == 1 && i == name.end() - 1)
            {
            if(elems.size() == 1)
               elems.push_back(substring.substr(1));
            else
               elems.push_back(substring);
            return elems;
            }

         if(level == 0 || (level == 1 && i != name.end() - 1))
            throw Invalid_Algorithm_Name(namex);
         --level;
         }

      if(c == ',' && level == 1)
         {
         if(elems.size() == 1)
            elems.push_back(substring.substr(1));
         else
            elems.push_back(substring);
         substring.clear();
         }
      else
         substring += c;
      }

   if(substring != "")
      throw Invalid_Algorithm_Name(namex);

   return elems;
   }

/*
* Split the string on slashes
*/
std::vector<std::string> split_on(const std::string& str, char delim)
   {
   std::vector<std::string> elems;
   if(str == "") return elems;

   std::string substr;
   for(auto i = str.begin(); i != str.end(); ++i)
      {
      if(*i == delim)
         {
         if(substr != "")
            elems.push_back(substr);
         substr.clear();
         }
      else
         substr += *i;
      }

   if(substr == "")
      throw Format_Error("Unable to split string: " + str);
   elems.push_back(substr);

   return elems;
   }

/*
* Parse an ASN.1 OID string
*/
std::vector<u32bit> parse_asn1_oid(const std::string& oid)
   {
   std::string substring;
   std::vector<u32bit> oid_elems;

   for(auto i = oid.begin(); i != oid.end(); ++i)
      {
      char c = *i;

      if(c == '.')
         {
         if(substring == "")
            throw Invalid_OID(oid);
         oid_elems.push_back(to_u32bit(substring));
         substring.clear();
         }
      else
         substring += c;
      }

   if(substring == "")
      throw Invalid_OID(oid);
   oid_elems.push_back(to_u32bit(substring));

   if(oid_elems.size() < 2)
      throw Invalid_OID(oid);

   return oid_elems;
   }

/*
* X.500 String Comparison
*/
bool x500_name_cmp(const std::string& name1, const std::string& name2)
   {
   auto p1 = name1.begin();
   auto p2 = name2.begin();

   while((p1 != name1.end()) && Charset::is_space(*p1)) ++p1;
   while((p2 != name2.end()) && Charset::is_space(*p2)) ++p2;

   while(p1 != name1.end() && p2 != name2.end())
      {
      if(Charset::is_space(*p1))
         {
         if(!Charset::is_space(*p2))
            return false;

         while((p1 != name1.end()) && Charset::is_space(*p1)) ++p1;
         while((p2 != name2.end()) && Charset::is_space(*p2)) ++p2;

         if(p1 == name1.end() && p2 == name2.end())
            return true;
         }

      if(!Charset::caseless_cmp(*p1, *p2))
         return false;
      ++p1;
      ++p2;
      }

   while((p1 != name1.end()) && Charset::is_space(*p1)) ++p1;
   while((p2 != name2.end()) && Charset::is_space(*p2)) ++p2;

   if((p1 != name1.end()) || (p2 != name2.end()))
      return false;
   return true;
   }

/*
* Convert a decimal-dotted string to binary IP
*/
u32bit string_to_ipv4(const std::string& str)
   {
   std::vector<std::string> parts = split_on(str, '.');

   if(parts.size() != 4)
      throw Decoding_Error("Invalid IP string " + str);

   u32bit ip = 0;

   for(auto part = parts.begin(); part != parts.end(); ++part)
      {
      u32bit octet = to_u32bit(*part);

      if(octet > 255)
         throw Decoding_Error("Invalid IP string " + str);

      ip = (ip << 8) | (octet & 0xFF);
      }

   return ip;
   }

/*
* Convert an IP address to decimal-dotted string
*/
std::string ipv4_to_string(u32bit ip)
   {
   std::string str;

   for(size_t i = 0; i != sizeof(ip); i++)
      {
      if(i)
         str += ".";
      str += to_string(get_byte(i, ip));
      }

   return str;
   }

}<|MERGE_RESOLUTION|>--- conflicted
+++ resolved
@@ -23,14 +23,10 @@
       {
       const u32bit OVERFLOW_MARK = 0xFFFFFFFF / 10;
 
-<<<<<<< HEAD
       if(*j == ' ')
          continue;
 
-      byte digit = Charset::char2digit(*j);
-=======
       byte digit = Charset::char2digit(*i);
->>>>>>> 1b0448fa
 
       if((n > OVERFLOW_MARK) || (n == OVERFLOW_MARK && digit > 5))
          throw Decoding_Error("to_u32bit: Integer overflow");
